--- conflicted
+++ resolved
@@ -127,12 +127,7 @@
     ``log_prior``
         A :class:`LogPrior` function on the same parameter space.
     """
-<<<<<<< HEAD
     def __init__(self, log_likelihood, log_prior, method=None):
-=======
-
-    def __init__(self, log_likelihood, log_prior):
->>>>>>> f60279cc
 
         # Store log_likelihood and log_prior
         # if not isinstance(log_likelihood, pints.LogLikelihood):
@@ -518,7 +513,6 @@
         """
         Enables or disables logging to screen.
         """
-<<<<<<< HEAD
         self._log_to_screen = True if enabled else False
 
     def set_iterations(self, iterations):
@@ -564,7 +558,4 @@
         """
         Returns the active points from nested sampling
         """
-        return self._sampler.active_points()
-=======
-        self._log_to_screen = True if enabled else False
->>>>>>> f60279cc
+        return self._sampler.active_points()