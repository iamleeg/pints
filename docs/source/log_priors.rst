--- conflicted
+++ resolved
@@ -18,13 +18,10 @@
 
 .. autoclass:: ComposedLogPrior
 
-<<<<<<< HEAD
 .. autoclass:: ExponentialLogPrior
 
 .. autoclass:: GammaLogPrior
 
-=======
->>>>>>> 84e5a97d
 .. autoclass:: GaussianLogPrior
 
 .. autoclass:: HalfCauchyLogPrior
